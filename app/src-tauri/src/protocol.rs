use std::sync::Arc;

use tauri::Runtime;
use tauri::http::header::{ACCESS_CONTROL_ALLOW_ORIGIN, CONTENT_TYPE, HeaderValue};
use tauri::http::{Request, Response, StatusCode};

use crate::image_cache::ImageCache;

const SCHEME: &str = "asset";

pub fn register<R: Runtime>(
    builder: tauri::Builder<R>,
    cache: Arc<ImageCache>,
) -> tauri::Builder<R> {
    builder.register_uri_scheme_protocol(SCHEME, move |_ctx, request| {
        println!("[protocol] incoming request: {:?}", request.uri());
        handle_request(request, Arc::clone(&cache))
    })
}

fn handle_request(request: Request<Vec<u8>>, cache: Arc<ImageCache>) -> Response<Vec<u8>> {
    let uri = request.uri().clone();

    let scheme = uri.scheme_str().unwrap_or_default().to_string();
    let host = uri.host().unwrap_or_default().to_string();
    println!("[protocol] parsed scheme={}, host={}, path={}", scheme, host, uri.path());

    let expected_host = format!("{SCHEME}.localhost");
    let host_allowed = match scheme.as_str() {
        s if s == SCHEME => host.is_empty() || host == "localhost" || host == expected_host,
        "http" | "https" => host == expected_host,
        _ => false,
    };
    if !host_allowed {
        return not_found("Unsupported origin");
    }

    // Decode percent-encoded path first so inputs like `img%2Fdemo` work.
    let raw_path = uri.path().trim_start_matches('/');
    let decoded_path = percent_encoding::percent_decode_str(raw_path)
        .decode_utf8()
        .unwrap_or_else(|_| raw_path.into())
        .to_string();
<<<<<<< HEAD

    let Some(actual_key) = resolve_image_key(&decoded_path, &expected_host) else {
        return not_found("Missing key");
=======

    let (namespace, key) = resolve_namespace_and_key(&decoded_path, &expected_host);

    println!("[protocol] resolved namespace={}, key={}", namespace, key);

    if namespace != "img" && namespace != "localhost" {
        return not_found("Unsupported namespace");
    }

    let actual_key = if namespace == "localhost" {
        if key.is_empty() {
            return not_found("Missing key");
        }
        key
    } else {
        if key.is_empty() {
            return not_found("Missing key");
        }
        if host != expected_host {
            return not_found("Unsupported host");
        }
        key
>>>>>>> f845c50b
    };

    println!("[protocol] resolved key={}", actual_key);

    let cached = match cache.fetch(&actual_key) {
        Ok(Some(image)) => image,
        Ok(None) => return not_found("Missing resource"),
        Err(err) => return internal_error(&err),
    };
    println!("[protocol] serving key={}, bytes={}", actual_key, cached.bytes.len());
    success_response(cached.bytes, &cached.mime)
}

fn success_response(body: Vec<u8>, mimetype: &str) -> Response<Vec<u8>> {
    let ct = HeaderValue::from_str(mimetype)
        .unwrap_or_else(|_| HeaderValue::from_static("application/octet-stream"));
<<<<<<< HEAD
    cors_response(StatusCode::OK, body, Some(ct))
=======
    Response::builder()
        .status(StatusCode::OK)
        .header(CONTENT_TYPE, ct)
        .header(ACCESS_CONTROL_ALLOW_ORIGIN, HeaderValue::from_static("*"))
        .body(body)
        .unwrap_or_else(|_| {
            Response::builder().status(StatusCode::INTERNAL_SERVER_ERROR).body(Vec::new()).unwrap()
        })
>>>>>>> f845c50b
}

fn not_found(message: &str) -> Response<Vec<u8>> {
    cors_response(
        StatusCode::NOT_FOUND,
        message.as_bytes().to_vec(),
        Some(HeaderValue::from_static("text/plain; charset=utf-8")),
    )
}

fn internal_error(message: &str) -> Response<Vec<u8>> {
<<<<<<< HEAD
    cors_response(
        StatusCode::INTERNAL_SERVER_ERROR,
        message.as_bytes().to_vec(),
        Some(HeaderValue::from_static("text/plain; charset=utf-8")),
    )
}

fn cors_response(
    status: StatusCode,
    body: Vec<u8>,
    content_type: Option<HeaderValue>,
) -> Response<Vec<u8>> {
    let mut builder = Response::builder();
    builder = builder.status(status);

    if let Some(ct) = content_type {
        if let Some(headers) = builder.headers_mut() {
            headers.insert(CONTENT_TYPE, ct);
        }
    }

    if let Some(headers) = builder.headers_mut() {
        headers.insert(ACCESS_CONTROL_ALLOW_ORIGIN, HeaderValue::from_static("*"));
    }

    builder.body(body).unwrap_or_else(|_| {
        Response::builder().status(StatusCode::INTERNAL_SERVER_ERROR).body(Vec::new()).unwrap()
    })
}

fn resolve_image_key(decoded_path: &str, expected_host: &str) -> Option<String> {
    let expected_host_with_slash = format!("{expected_host}/");
    let mut remainder = decoded_path.trim_start_matches('/');

    remainder = strip_all_prefixes(remainder, "asset://");
    remainder = strip_all_prefixes(remainder, "//");
    remainder = strip_all_prefixes(remainder, expected_host_with_slash.as_str());
    remainder = strip_all_prefixes(remainder, expected_host);
    remainder = strip_all_prefixes(remainder, "asset://");
    remainder = strip_all_prefixes(remainder, "//");
    remainder = strip_all_prefixes(remainder, "localhost/");
    remainder = remainder.trim_start_matches('/');

    let mut had_img_prefix = false;
    if let Some(stripped) = remainder.strip_prefix("img/") {
        remainder = stripped;
        had_img_prefix = true;
    }

    remainder = remainder.trim_start_matches('/');

    if !had_img_prefix || remainder.is_empty() { None } else { Some(remainder.to_string()) }
}

fn strip_all_prefixes<'a>(mut value: &'a str, prefix: &str) -> &'a str {
    if prefix.is_empty() {
        return value;
    }

    while let Some(stripped) = value.strip_prefix(prefix) {
        value = stripped;
    }

    value
}

#[cfg(test)]
mod tests {
    use super::*;
    use reader_core::stats::StatsCollector;
    use std::sync::Arc;

    fn cache_with_entry(key: &str, bytes: &[u8], mime: &str) -> Arc<ImageCache> {
        let temp = tempfile::tempdir().unwrap();
        let stats = Arc::new(StatsCollector::new());
        let cache = ImageCache::with_root(temp.path().join("cache"), Arc::clone(&stats)).unwrap();
        cache.ensure_bytes(key, mime, || Ok(bytes.to_vec())).unwrap();
        Arc::new(cache)
    }

    #[test]
    fn resolve_key_from_convert_file_src_url() {
        let expected = "asset.localhost".to_string();
        let key = resolve_image_key("asset://localhost/img/src-1-page-0", &expected).unwrap();
        assert_eq!(key, "src-1-page-0");
    }

    #[test]
    fn resolve_key_from_nested_http_url() {
        let expected = "asset.localhost".to_string();
        let key =
            resolve_image_key("asset.localhost/asset://localhost/img/src-1-thumb-0-320", &expected)
                .unwrap();
        assert_eq!(key, "src-1-thumb-0-320");
    }

    #[test]
    fn serves_cached_bytes_for_http_requests() {
        let cache = cache_with_entry("src-1-page-0", b"hello", "image/png");
        let request = Request::builder()
            .uri("http://asset.localhost/asset%3A%2F%2Flocalhost%2Fimg%2Fsrc-1-page-0")
            .body(Vec::new())
            .unwrap();

        let response = handle_request(request, cache);

        assert_eq!(response.status(), StatusCode::OK);
        assert_eq!(response.body(), &b"hello".to_vec());
        assert_eq!(response.headers().get(ACCESS_CONTROL_ALLOW_ORIGIN).unwrap(), "*");
    }

    #[test]
    fn serves_cached_bytes_for_asset_scheme_requests() {
        let cache = cache_with_entry("src-1-page-1", b"world", "image/png");
        let request =
            Request::builder().uri("asset://localhost/img/src-1-page-1").body(Vec::new()).unwrap();

        let response = handle_request(request, cache);

        assert_eq!(response.status(), StatusCode::OK);
        assert_eq!(response.body(), &b"world".to_vec());
    }

    #[test]
    fn missing_entries_return_not_found_with_cors() {
        let temp = tempfile::tempdir().unwrap();
        let stats = Arc::new(StatsCollector::new());
        let cache =
            Arc::new(ImageCache::with_root(temp.path().join("cache"), Arc::clone(&stats)).unwrap());
        let request = Request::builder()
            .uri("http://asset.localhost/asset%3A%2F%2Flocalhost%2Fimg%2Fmissing")
            .body(Vec::new())
            .unwrap();

        let response = handle_request(request, cache);

        assert_eq!(response.status(), StatusCode::NOT_FOUND);
        assert_eq!(response.headers().get(ACCESS_CONTROL_ALLOW_ORIGIN).unwrap(), "*");
    }
=======
    Response::builder()
        .status(StatusCode::INTERNAL_SERVER_ERROR)
        .body(message.as_bytes().to_vec())
        .unwrap_or_else(|_| {
            Response::builder().status(StatusCode::INTERNAL_SERVER_ERROR).body(Vec::new()).unwrap()
        })
}

fn resolve_namespace_and_key(decoded_path: &str, expected_host: &str) -> (String, String) {
    let expected_host_with_slash = format!("{expected_host}/");
    let mut remainder = decoded_path.trim_start_matches('/');

    if let Some(stripped) = remainder.strip_prefix("asset://") {
        remainder = stripped;
    }

    if let Some(stripped) = remainder.strip_prefix("//") {
        remainder = stripped;
    }

    if let Some(stripped) = remainder.strip_prefix(&expected_host_with_slash) {
        remainder = stripped;
    } else if let Some(stripped) = remainder.strip_prefix("localhost/") {
        remainder = stripped;
    }

    remainder = remainder.trim_start_matches('/');
    let mut segments = remainder.splitn(2, '/');
    let namespace = segments.next().unwrap_or_default().to_string();
    let key = segments.next().unwrap_or_default().to_string();
    (namespace, key)
>>>>>>> f845c50b
}<|MERGE_RESOLUTION|>--- conflicted
+++ resolved
@@ -41,34 +41,9 @@
         .decode_utf8()
         .unwrap_or_else(|_| raw_path.into())
         .to_string();
-<<<<<<< HEAD
 
     let Some(actual_key) = resolve_image_key(&decoded_path, &expected_host) else {
         return not_found("Missing key");
-=======
-
-    let (namespace, key) = resolve_namespace_and_key(&decoded_path, &expected_host);
-
-    println!("[protocol] resolved namespace={}, key={}", namespace, key);
-
-    if namespace != "img" && namespace != "localhost" {
-        return not_found("Unsupported namespace");
-    }
-
-    let actual_key = if namespace == "localhost" {
-        if key.is_empty() {
-            return not_found("Missing key");
-        }
-        key
-    } else {
-        if key.is_empty() {
-            return not_found("Missing key");
-        }
-        if host != expected_host {
-            return not_found("Unsupported host");
-        }
-        key
->>>>>>> f845c50b
     };
 
     println!("[protocol] resolved key={}", actual_key);
@@ -85,18 +60,7 @@
 fn success_response(body: Vec<u8>, mimetype: &str) -> Response<Vec<u8>> {
     let ct = HeaderValue::from_str(mimetype)
         .unwrap_or_else(|_| HeaderValue::from_static("application/octet-stream"));
-<<<<<<< HEAD
     cors_response(StatusCode::OK, body, Some(ct))
-=======
-    Response::builder()
-        .status(StatusCode::OK)
-        .header(CONTENT_TYPE, ct)
-        .header(ACCESS_CONTROL_ALLOW_ORIGIN, HeaderValue::from_static("*"))
-        .body(body)
-        .unwrap_or_else(|_| {
-            Response::builder().status(StatusCode::INTERNAL_SERVER_ERROR).body(Vec::new()).unwrap()
-        })
->>>>>>> f845c50b
 }
 
 fn not_found(message: &str) -> Response<Vec<u8>> {
@@ -108,7 +72,6 @@
 }
 
 fn internal_error(message: &str) -> Response<Vec<u8>> {
-<<<<<<< HEAD
     cors_response(
         StatusCode::INTERNAL_SERVER_ERROR,
         message.as_bytes().to_vec(),
@@ -248,13 +211,6 @@
         assert_eq!(response.status(), StatusCode::NOT_FOUND);
         assert_eq!(response.headers().get(ACCESS_CONTROL_ALLOW_ORIGIN).unwrap(), "*");
     }
-=======
-    Response::builder()
-        .status(StatusCode::INTERNAL_SERVER_ERROR)
-        .body(message.as_bytes().to_vec())
-        .unwrap_or_else(|_| {
-            Response::builder().status(StatusCode::INTERNAL_SERVER_ERROR).body(Vec::new()).unwrap()
-        })
 }
 
 fn resolve_namespace_and_key(decoded_path: &str, expected_host: &str) -> (String, String) {
@@ -280,5 +236,4 @@
     let namespace = segments.next().unwrap_or_default().to_string();
     let key = segments.next().unwrap_or_default().to_string();
     (namespace, key)
->>>>>>> f845c50b
 }